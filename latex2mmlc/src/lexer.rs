--- conflicted
+++ resolved
@@ -81,11 +81,7 @@
     pub(crate) fn read_length_or_env_name(&mut self) -> Option<&'source str> {
         let start = self.peek.0;
 
-<<<<<<< HEAD
-        while self.peek.1.is_ascii_alphanumeric() || self.peek.1 == '*' {
-=======
-        while self.peek.1.is_ascii_alphanumeric() || matches!(self.peek.1, '.' | ' ') {
->>>>>>> 0af6275c
+        while self.peek.1.is_ascii_alphanumeric() || matches!(self.peek.1, '*' | '.' | ' ') {
             self.read_char();
         }
 
